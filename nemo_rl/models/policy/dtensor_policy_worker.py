--- conflicted
+++ resolved
@@ -189,9 +189,6 @@
             raise ValueError(f"Unknown precision: {self.cfg['precision']}")
 
         print(f"[Rank {self.rank}] Loading model {model_name} on CPU...")
-<<<<<<< HEAD
-        self.model, full_state_dict = load_hf_model(model_name, self)
-=======
         self.enable_seq_packing = self.cfg["sequence_packing"]["enabled"]
         if self.enable_seq_packing:
             print(
@@ -212,7 +209,6 @@
             if self.enable_seq_packing
             else None,
         )
->>>>>>> 2b8b364b
 
         # freeze parameters by provided regex
         freeze_hf_model_towers(self.model, self.cfg.get("freeze_language_model", False), self.cfg.get("freeze_vision_model", False))
@@ -627,10 +623,12 @@
 
                         # add vlm kwargs to model call
                         vlm_kwargs = mb.get_multimodal_dict(as_tensors=True, device=input_ids.device)
-                        
+
+
 
                     context_parallel_ctx = None
                     if self.cp_size > 1:
+                        assert len(vlm_kwargs) == 0, "multimodal kwargs are not supported for context parallel"
                         seq_index = torch.arange(
                             seq_len, device=input_ids.device
                         ).repeat(1, 1)
@@ -655,11 +653,8 @@
                                 attention_mask=attention_mask,
                                 position_ids=position_ids,
                                 use_cache=False,
-<<<<<<< HEAD
+                                flash_attn_kwargs=flash_attn_kwargs,
                                 **vlm_kwargs,
-=======
-                                flash_attn_kwargs=flash_attn_kwargs,
->>>>>>> 2b8b364b
                             )
 
                         # Get logprobs
@@ -922,27 +917,13 @@
                     attention_mask_input_all_ones = torch.ones(
                         (batch_size, seq_len), dtype=torch.long, device=input_ids.device
                     )
-
-<<<<<<< HEAD
                     vlm_kwargs = lp_batch.get_multimodal_dict(as_tensors=True, device=input_ids.device)
 
-                    outputs = self.model(
-                        input_ids=input_ids,
-                        attention_mask=attention_mask_input_all_ones,
-                        position_ids=position_ids,
-                        use_cache=False,
-                        **vlm_kwargs,
-                    )
-
-                if isinstance(outputs.logits, DTensor):
-                    token_logprobs = get_logprobs_from_vocab_parallel_logits(
-                        outputs.logits.to(torch.float32), input_ids
-=======
                 context_parallel_ctx = None
                 if self.cp_size > 1:
+                    assert len(vlm_kwargs) == 0, "multimodal kwargs are not supported for context parallel"
                     seq_index = torch.arange(seq_len, device=input_ids.device).repeat(
                         1, 1
->>>>>>> 2b8b364b
                     )
                     cp_buffers = [input_ids, position_ids, seq_index]
 
@@ -962,6 +943,7 @@
                             position_ids=position_ids,
                             use_cache=False,
                             flash_attn_kwargs=flash_attn_kwargs,
+                            **vlm_kwargs,
                         )
 
                     logits = outputs.logits
