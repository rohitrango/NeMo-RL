--- conflicted
+++ resolved
@@ -40,15 +40,12 @@
     "tiktoken",
     "blobfile",
     "debugpy",
-<<<<<<< HEAD
     "nvtx",
     "matplotlib",
-    "plotly"
-=======
+    "plotly",
     "sympy>=1.14.0",
     "pillow>=11.2.1",
     "torchvision>=0.22.0",
->>>>>>> 67538b2d
 ]
 
 [project.optional-dependencies]
